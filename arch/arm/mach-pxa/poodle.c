--- conflicted
+++ resolved
@@ -417,11 +417,7 @@
 
 static void poodle_poweroff(void)
 {
-<<<<<<< HEAD
-	arm_machine_restart('h', NULL);
-=======
 	pxa_restart('h', NULL);
->>>>>>> 0575fb75
 }
 
 static void __init poodle_init(void)
