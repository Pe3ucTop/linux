--- conflicted
+++ resolved
@@ -96,10 +96,6 @@
 #warning ACPI uses CMPXCHG, i486 and later hardware
 #endif
 
-<<<<<<< HEAD
-
-=======
->>>>>>> 2515ddc6
 /* --------------------------------------------------------------------------
                               Boot-time Configuration
    -------------------------------------------------------------------------- */
@@ -163,8 +159,6 @@
 /* The physical address of the MMCONFIG aperture.  Set from ACPI tables. */
 struct acpi_mcfg_allocation *pci_mmcfg_config;
 int pci_mmcfg_config_num;
-
-static int acpi_mcfg_64bit_base_addr __initdata = FALSE;
 
 static int __init acpi_mcfg_oem_check(struct acpi_table_mcfg *mcfg)
 {
