--- conflicted
+++ resolved
@@ -157,26 +157,16 @@
 		}
 	}
 
-<<<<<<< HEAD
 	apbmisc_base = ioremap(apbmisc.start, resource_size(&apbmisc));
-	if (!apbmisc_base)
-=======
-	apbmisc_base = ioremap_nocache(apbmisc.start, resource_size(&apbmisc));
 	if (!apbmisc_base) {
->>>>>>> 88b47501
 		pr_err("failed to map APBMISC registers\n");
 	} else {
 		chipid = readl_relaxed(apbmisc_base + 4);
 		iounmap(apbmisc_base);
 	}
 
-<<<<<<< HEAD
 	strapping_base = ioremap(straps.start, resource_size(&straps));
-	if (!strapping_base)
-=======
-	strapping_base = ioremap_nocache(straps.start, resource_size(&straps));
 	if (!strapping_base) {
->>>>>>> 88b47501
 		pr_err("failed to map strapping options registers\n");
 	} else {
 		strapping = readl_relaxed(strapping_base);
