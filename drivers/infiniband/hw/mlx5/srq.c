// SPDX-License-Identifier: GPL-2.0 OR Linux-OpenIB
/*
 * Copyright (c) 2013-2018, Mellanox Technologies inc.  All rights reserved.
 */

#include <linux/module.h>
#include <linux/mlx5/qp.h>
#include <linux/slab.h>
#include <rdma/ib_umem.h>
#include <rdma/ib_user_verbs.h>
#include "mlx5_ib.h"
#include "srq.h"

static void *get_wqe(struct mlx5_ib_srq *srq, int n)
{
	return mlx5_frag_buf_get_wqe(&srq->fbc, n);
}

static void mlx5_ib_srq_event(struct mlx5_core_srq *srq, enum mlx5_event type)
{
	struct ib_event event;
	struct ib_srq *ibsrq = &to_mibsrq(srq)->ibsrq;

	if (ibsrq->event_handler) {
		event.device      = ibsrq->device;
		event.element.srq = ibsrq;
		switch (type) {
		case MLX5_EVENT_TYPE_SRQ_RQ_LIMIT:
			event.event = IB_EVENT_SRQ_LIMIT_REACHED;
			break;
		case MLX5_EVENT_TYPE_SRQ_CATAS_ERROR:
			event.event = IB_EVENT_SRQ_ERR;
			break;
		default:
			pr_warn("mlx5_ib: Unexpected event type %d on SRQ %06x\n",
				type, srq->srqn);
			return;
		}

		ibsrq->event_handler(&event, ibsrq->srq_context);
	}
}

static int create_srq_user(struct ib_pd *pd, struct mlx5_ib_srq *srq,
			   struct mlx5_srq_attr *in,
			   struct ib_udata *udata, int buf_size)
{
	struct mlx5_ib_dev *dev = to_mdev(pd->device);
	struct mlx5_ib_create_srq ucmd = {};
	struct mlx5_ib_ucontext *ucontext = rdma_udata_to_drv_context(
		udata, struct mlx5_ib_ucontext, ibucontext);
	size_t ucmdlen;
	int err;
	int npages;
	int page_shift;
	int ncont;
	u32 offset;
	u32 uidx = MLX5_IB_DEFAULT_UIDX;

	ucmdlen = min(udata->inlen, sizeof(ucmd));

	if (ib_copy_from_udata(&ucmd, udata, ucmdlen)) {
		mlx5_ib_dbg(dev, "failed copy udata\n");
		return -EFAULT;
	}

	if (ucmd.reserved0 || ucmd.reserved1)
		return -EINVAL;

	if (udata->inlen > sizeof(ucmd) &&
	    !ib_is_udata_cleared(udata, sizeof(ucmd),
				 udata->inlen - sizeof(ucmd)))
		return -EINVAL;

	if (in->type != IB_SRQT_BASIC) {
		err = get_srq_user_index(ucontext, &ucmd, udata->inlen, &uidx);
		if (err)
			return err;
	}

	srq->wq_sig = !!(ucmd.flags & MLX5_SRQ_FLAG_SIGNATURE);

	srq->umem = ib_umem_get(udata, ucmd.buf_addr, buf_size, 0, 0);
	if (IS_ERR(srq->umem)) {
		mlx5_ib_dbg(dev, "failed umem get, size %d\n", buf_size);
		err = PTR_ERR(srq->umem);
		return err;
	}

	mlx5_ib_cont_pages(srq->umem, ucmd.buf_addr, 0, &npages,
			   &page_shift, &ncont, NULL);
	err = mlx5_ib_get_buf_offset(ucmd.buf_addr, page_shift,
				     &offset);
	if (err) {
		mlx5_ib_warn(dev, "bad offset\n");
		goto err_umem;
	}

	in->pas = kvcalloc(ncont, sizeof(*in->pas), GFP_KERNEL);
	if (!in->pas) {
		err = -ENOMEM;
		goto err_umem;
	}

	mlx5_ib_populate_pas(dev, srq->umem, page_shift, in->pas, 0);

	err = mlx5_ib_db_map_user(ucontext, udata, ucmd.db_addr, &srq->db);
	if (err) {
		mlx5_ib_dbg(dev, "map doorbell failed\n");
		goto err_in;
	}

	in->log_page_size = page_shift - MLX5_ADAPTER_PAGE_SHIFT;
	in->page_offset = offset;
	in->uid = (in->type != IB_SRQT_XRC) ?  to_mpd(pd)->uid : 0;
	if (MLX5_CAP_GEN(dev->mdev, cqe_version) == MLX5_CQE_VERSION_V1 &&
	    in->type != IB_SRQT_BASIC)
		in->user_index = uidx;

	return 0;

err_in:
	kvfree(in->pas);

err_umem:
	ib_umem_release(srq->umem);

	return err;
}

static int create_srq_kernel(struct mlx5_ib_dev *dev, struct mlx5_ib_srq *srq,
			     struct mlx5_srq_attr *in, int buf_size)
{
	int err;
	int i;
	struct mlx5_wqe_srq_next_seg *next;

	err = mlx5_db_alloc(dev->mdev, &srq->db);
	if (err) {
		mlx5_ib_warn(dev, "alloc dbell rec failed\n");
		return err;
	}

	if (mlx5_frag_buf_alloc_node(dev->mdev, buf_size, &srq->buf,
				     dev->mdev->priv.numa_node)) {
		mlx5_ib_dbg(dev, "buf alloc failed\n");
		err = -ENOMEM;
		goto err_db;
	}

	mlx5_init_fbc(srq->buf.frags, srq->msrq.wqe_shift, ilog2(srq->msrq.max),
		      &srq->fbc);

	srq->head    = 0;
	srq->tail    = srq->msrq.max - 1;
	srq->wqe_ctr = 0;

	for (i = 0; i < srq->msrq.max; i++) {
		next = get_wqe(srq, i);
		next->next_wqe_index =
			cpu_to_be16((i + 1) & (srq->msrq.max - 1));
	}

	mlx5_ib_dbg(dev, "srq->buf.page_shift = %d\n", srq->buf.page_shift);
	in->pas = kvcalloc(srq->buf.npages, sizeof(*in->pas), GFP_KERNEL);
	if (!in->pas) {
		err = -ENOMEM;
		goto err_buf;
	}
	mlx5_fill_page_frag_array(&srq->buf, in->pas);

	srq->wrid = kvmalloc_array(srq->msrq.max, sizeof(u64), GFP_KERNEL);
	if (!srq->wrid) {
		err = -ENOMEM;
		goto err_in;
	}
	srq->wq_sig = 0;

	in->log_page_size = srq->buf.page_shift - MLX5_ADAPTER_PAGE_SHIFT;
	if (MLX5_CAP_GEN(dev->mdev, cqe_version) == MLX5_CQE_VERSION_V1 &&
	    in->type != IB_SRQT_BASIC)
		in->user_index = MLX5_IB_DEFAULT_UIDX;

	return 0;

err_in:
	kvfree(in->pas);

err_buf:
	mlx5_frag_buf_free(dev->mdev, &srq->buf);

err_db:
	mlx5_db_free(dev->mdev, &srq->db);
	return err;
}

static void destroy_srq_user(struct ib_pd *pd, struct mlx5_ib_srq *srq,
			     struct ib_udata *udata)
{
	mlx5_ib_db_unmap_user(
		rdma_udata_to_drv_context(
			udata,
			struct mlx5_ib_ucontext,
			ibucontext),
		&srq->db);
	ib_umem_release(srq->umem);
}


static void destroy_srq_kernel(struct mlx5_ib_dev *dev, struct mlx5_ib_srq *srq)
{
	kvfree(srq->wrid);
	mlx5_frag_buf_free(dev->mdev, &srq->buf);
	mlx5_db_free(dev->mdev, &srq->db);
}

int mlx5_ib_create_srq(struct ib_srq *ib_srq,
		       struct ib_srq_init_attr *init_attr,
		       struct ib_udata *udata)
{
	struct mlx5_ib_dev *dev = to_mdev(ib_srq->device);
	struct mlx5_ib_srq *srq = to_msrq(ib_srq);
	size_t desc_size;
	size_t buf_size;
	int err;
	struct mlx5_srq_attr in = {};
	__u32 max_srq_wqes = 1 << MLX5_CAP_GEN(dev->mdev, log_max_srq_sz);

	/* Sanity check SRQ size before proceeding */
	if (init_attr->attr.max_wr >= max_srq_wqes) {
		mlx5_ib_dbg(dev, "max_wr %d, cap %d\n",
			    init_attr->attr.max_wr,
			    max_srq_wqes);
		return -EINVAL;
	}

	mutex_init(&srq->mutex);
	spin_lock_init(&srq->lock);
	srq->msrq.max    = roundup_pow_of_two(init_attr->attr.max_wr + 1);
	srq->msrq.max_gs = init_attr->attr.max_sge;

	desc_size = sizeof(struct mlx5_wqe_srq_next_seg) +
		    srq->msrq.max_gs * sizeof(struct mlx5_wqe_data_seg);
	if (desc_size == 0 || srq->msrq.max_gs > desc_size)
		return -EINVAL;

	desc_size = roundup_pow_of_two(desc_size);
	desc_size = max_t(size_t, 32, desc_size);
	if (desc_size < sizeof(struct mlx5_wqe_srq_next_seg))
		return -EINVAL;

	srq->msrq.max_avail_gather = (desc_size - sizeof(struct mlx5_wqe_srq_next_seg)) /
		sizeof(struct mlx5_wqe_data_seg);
	srq->msrq.wqe_shift = ilog2(desc_size);
	buf_size = srq->msrq.max * desc_size;
	if (buf_size < desc_size)
		return -EINVAL;

	in.type = init_attr->srq_type;

	if (udata)
<<<<<<< HEAD
		err = create_srq_user(pd, srq, &in, udata, buf_size);
=======
		err = create_srq_user(ib_srq->pd, srq, &in, udata, buf_size);
>>>>>>> 0ecfebd2
	else
		err = create_srq_kernel(dev, srq, &in, buf_size);

	if (err) {
		mlx5_ib_warn(dev, "create srq %s failed, err %d\n",
			     udata ? "user" : "kernel", err);
<<<<<<< HEAD
		goto err_srq;
=======
		return err;
>>>>>>> 0ecfebd2
	}

	in.log_size = ilog2(srq->msrq.max);
	in.wqe_shift = srq->msrq.wqe_shift - 4;
	if (srq->wq_sig)
		in.flags |= MLX5_SRQ_FLAG_WQ_SIG;

	if (init_attr->srq_type == IB_SRQT_XRC)
		in.xrcd = to_mxrcd(init_attr->ext.xrc.xrcd)->xrcdn;
	else
		in.xrcd = to_mxrcd(dev->devr.x0)->xrcdn;

	if (init_attr->srq_type == IB_SRQT_TM) {
		in.tm_log_list_size =
			ilog2(init_attr->ext.tag_matching.max_num_tags) + 1;
		if (in.tm_log_list_size >
		    MLX5_CAP_GEN(dev->mdev, log_tag_matching_list_sz)) {
			mlx5_ib_dbg(dev, "TM SRQ max_num_tags exceeding limit\n");
			err = -EINVAL;
			goto err_usr_kern_srq;
		}
		in.flags |= MLX5_SRQ_FLAG_RNDV;
	}

	if (ib_srq_has_cq(init_attr->srq_type))
		in.cqn = to_mcq(init_attr->ext.cq)->mcq.cqn;
	else
		in.cqn = to_mcq(dev->devr.c0)->mcq.cqn;

	in.pd = to_mpd(ib_srq->pd)->pdn;
	in.db_record = srq->db.dma;
	err = mlx5_cmd_create_srq(dev, &srq->msrq, &in);
	kvfree(in.pas);
	if (err) {
		mlx5_ib_dbg(dev, "create SRQ failed, err %d\n", err);
		goto err_usr_kern_srq;
	}

	mlx5_ib_dbg(dev, "create SRQ with srqn 0x%x\n", srq->msrq.srqn);

	srq->msrq.event = mlx5_ib_srq_event;
	srq->ibsrq.ext.xrc.srq_num = srq->msrq.srqn;

	if (udata)
		if (ib_copy_to_udata(udata, &srq->msrq.srqn, sizeof(__u32))) {
			mlx5_ib_dbg(dev, "copy to user failed\n");
			err = -EFAULT;
			goto err_core;
		}

	init_attr->attr.max_wr = srq->msrq.max - 1;

	return 0;

err_core:
	mlx5_cmd_destroy_srq(dev, &srq->msrq);

err_usr_kern_srq:
	if (udata)
<<<<<<< HEAD
		destroy_srq_user(pd, srq);
=======
		destroy_srq_user(ib_srq->pd, srq, udata);
>>>>>>> 0ecfebd2
	else
		destroy_srq_kernel(dev, srq);

	return err;
}

int mlx5_ib_modify_srq(struct ib_srq *ibsrq, struct ib_srq_attr *attr,
		       enum ib_srq_attr_mask attr_mask, struct ib_udata *udata)
{
	struct mlx5_ib_dev *dev = to_mdev(ibsrq->device);
	struct mlx5_ib_srq *srq = to_msrq(ibsrq);
	int ret;

	/* We don't support resizing SRQs yet */
	if (attr_mask & IB_SRQ_MAX_WR)
		return -EINVAL;

	if (attr_mask & IB_SRQ_LIMIT) {
		if (attr->srq_limit >= srq->msrq.max)
			return -EINVAL;

		mutex_lock(&srq->mutex);
		ret = mlx5_cmd_arm_srq(dev, &srq->msrq, attr->srq_limit, 1);
		mutex_unlock(&srq->mutex);

		if (ret)
			return ret;
	}

	return 0;
}

int mlx5_ib_query_srq(struct ib_srq *ibsrq, struct ib_srq_attr *srq_attr)
{
	struct mlx5_ib_dev *dev = to_mdev(ibsrq->device);
	struct mlx5_ib_srq *srq = to_msrq(ibsrq);
	int ret;
	struct mlx5_srq_attr *out;

	out = kzalloc(sizeof(*out), GFP_KERNEL);
	if (!out)
		return -ENOMEM;

	ret = mlx5_cmd_query_srq(dev, &srq->msrq, out);
	if (ret)
		goto out_box;

	srq_attr->srq_limit = out->lwm;
	srq_attr->max_wr    = srq->msrq.max - 1;
	srq_attr->max_sge   = srq->msrq.max_gs;

out_box:
	kfree(out);
	return ret;
}

void mlx5_ib_destroy_srq(struct ib_srq *srq, struct ib_udata *udata)
{
	struct mlx5_ib_dev *dev = to_mdev(srq->device);
	struct mlx5_ib_srq *msrq = to_msrq(srq);

	mlx5_cmd_destroy_srq(dev, &msrq->msrq);

	if (srq->uobject) {
		mlx5_ib_db_unmap_user(
			rdma_udata_to_drv_context(
				udata,
				struct mlx5_ib_ucontext,
				ibucontext),
			&msrq->db);
		ib_umem_release(msrq->umem);
	} else {
		destroy_srq_kernel(dev, msrq);
	}
}

void mlx5_ib_free_srq_wqe(struct mlx5_ib_srq *srq, int wqe_index)
{
	struct mlx5_wqe_srq_next_seg *next;

	/* always called with interrupts disabled. */
	spin_lock(&srq->lock);

	next = get_wqe(srq, srq->tail);
	next->next_wqe_index = cpu_to_be16(wqe_index);
	srq->tail = wqe_index;

	spin_unlock(&srq->lock);
}

int mlx5_ib_post_srq_recv(struct ib_srq *ibsrq, const struct ib_recv_wr *wr,
			  const struct ib_recv_wr **bad_wr)
{
	struct mlx5_ib_srq *srq = to_msrq(ibsrq);
	struct mlx5_wqe_srq_next_seg *next;
	struct mlx5_wqe_data_seg *scat;
	struct mlx5_ib_dev *dev = to_mdev(ibsrq->device);
	struct mlx5_core_dev *mdev = dev->mdev;
	unsigned long flags;
	int err = 0;
	int nreq;
	int i;

	spin_lock_irqsave(&srq->lock, flags);

	if (mdev->state == MLX5_DEVICE_STATE_INTERNAL_ERROR) {
		err = -EIO;
		*bad_wr = wr;
		goto out;
	}

	for (nreq = 0; wr; nreq++, wr = wr->next) {
		if (unlikely(wr->num_sge > srq->msrq.max_gs)) {
			err = -EINVAL;
			*bad_wr = wr;
			break;
		}

		if (unlikely(srq->head == srq->tail)) {
			err = -ENOMEM;
			*bad_wr = wr;
			break;
		}

		srq->wrid[srq->head] = wr->wr_id;

		next      = get_wqe(srq, srq->head);
		srq->head = be16_to_cpu(next->next_wqe_index);
		scat      = (struct mlx5_wqe_data_seg *)(next + 1);

		for (i = 0; i < wr->num_sge; i++) {
			scat[i].byte_count = cpu_to_be32(wr->sg_list[i].length);
			scat[i].lkey       = cpu_to_be32(wr->sg_list[i].lkey);
			scat[i].addr       = cpu_to_be64(wr->sg_list[i].addr);
		}

		if (i < srq->msrq.max_avail_gather) {
			scat[i].byte_count = 0;
			scat[i].lkey       = cpu_to_be32(MLX5_INVALID_LKEY);
			scat[i].addr       = 0;
		}
	}

	if (likely(nreq)) {
		srq->wqe_ctr += nreq;

		/* Make sure that descriptors are written before
		 * doorbell record.
		 */
		wmb();

		*srq->db.db = cpu_to_be32(srq->wqe_ctr);
	}
out:
	spin_unlock_irqrestore(&srq->lock, flags);

	return err;
}<|MERGE_RESOLUTION|>--- conflicted
+++ resolved
@@ -259,22 +259,14 @@
 	in.type = init_attr->srq_type;
 
 	if (udata)
-<<<<<<< HEAD
-		err = create_srq_user(pd, srq, &in, udata, buf_size);
-=======
 		err = create_srq_user(ib_srq->pd, srq, &in, udata, buf_size);
->>>>>>> 0ecfebd2
 	else
 		err = create_srq_kernel(dev, srq, &in, buf_size);
 
 	if (err) {
 		mlx5_ib_warn(dev, "create srq %s failed, err %d\n",
 			     udata ? "user" : "kernel", err);
-<<<<<<< HEAD
-		goto err_srq;
-=======
 		return err;
->>>>>>> 0ecfebd2
 	}
 
 	in.log_size = ilog2(srq->msrq.max);
@@ -334,11 +326,7 @@
 
 err_usr_kern_srq:
 	if (udata)
-<<<<<<< HEAD
-		destroy_srq_user(pd, srq);
-=======
 		destroy_srq_user(ib_srq->pd, srq, udata);
->>>>>>> 0ecfebd2
 	else
 		destroy_srq_kernel(dev, srq);
 
