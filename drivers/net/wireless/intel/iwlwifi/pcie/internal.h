/******************************************************************************
 *
 * Copyright(c) 2003 - 2015 Intel Corporation. All rights reserved.
 * Copyright(c) 2013 - 2015 Intel Mobile Communications GmbH
 * Copyright(c) 2016 - 2017 Intel Deutschland GmbH
 *
 * Portions of this file are derived from the ipw3945 project, as well
 * as portions of the ieee80211 subsystem header files.
 *
 * This program is free software; you can redistribute it and/or modify it
 * under the terms of version 2 of the GNU General Public License as
 * published by the Free Software Foundation.
 *
 * This program is distributed in the hope that it will be useful, but WITHOUT
 * ANY WARRANTY; without even the implied warranty of MERCHANTABILITY or
 * FITNESS FOR A PARTICULAR PURPOSE.  See the GNU General Public License for
 * more details.
 *
 * You should have received a copy of the GNU General Public License along with
 * this program; if not, write to the Free Software Foundation, Inc.,
 * 51 Franklin Street, Fifth Floor, Boston, MA 02110, USA
 *
 * The full GNU General Public License is included in this distribution in the
 * file called LICENSE.
 *
 * Contact Information:
 *  Intel Linux Wireless <linuxwifi@intel.com>
 * Intel Corporation, 5200 N.E. Elam Young Parkway, Hillsboro, OR 97124-6497
 *
 *****************************************************************************/
#ifndef __iwl_trans_int_pcie_h__
#define __iwl_trans_int_pcie_h__

#include <linux/spinlock.h>
#include <linux/interrupt.h>
#include <linux/skbuff.h>
#include <linux/wait.h>
#include <linux/pci.h>
#include <linux/timer.h>
#include <linux/cpu.h>

#include "iwl-fh.h"
#include "iwl-csr.h"
#include "iwl-trans.h"
#include "iwl-debug.h"
#include "iwl-io.h"
#include "iwl-op-mode.h"

/* We need 2 entries for the TX command and header, and another one might
 * be needed for potential data in the SKB's head. The remaining ones can
 * be used for frags.
 */
#define IWL_PCIE_MAX_FRAGS(x) (x->max_tbs - 3)

/*
 * RX related structures and functions
 */
#define RX_NUM_QUEUES 1
#define RX_POST_REQ_ALLOC 2
#define RX_CLAIM_REQ_ALLOC 8
#define RX_PENDING_WATERMARK 16

struct iwl_host_cmd;

/*This file includes the declaration that are internal to the
 * trans_pcie layer */

/**
 * struct iwl_rx_mem_buffer
 * @page_dma: bus address of rxb page
 * @page: driver's pointer to the rxb page
 * @invalid: rxb is in driver ownership - not owned by HW
 * @vid: index of this rxb in the global table
 */
struct iwl_rx_mem_buffer {
	dma_addr_t page_dma;
	struct page *page;
	u16 vid;
	bool invalid;
	struct list_head list;
};

/**
 * struct isr_statistics - interrupt statistics
 *
 */
struct isr_statistics {
	u32 hw;
	u32 sw;
	u32 err_code;
	u32 sch;
	u32 alive;
	u32 rfkill;
	u32 ctkill;
	u32 wakeup;
	u32 rx;
	u32 tx;
	u32 unhandled;
};

/**
 * struct iwl_rxq - Rx queue
 * @id: queue index
 * @bd: driver's pointer to buffer of receive buffer descriptors (rbd).
 *	Address size is 32 bit in pre-9000 devices and 64 bit in 9000 devices.
 * @bd_dma: bus address of buffer of receive buffer descriptors (rbd)
 * @ubd: driver's pointer to buffer of used receive buffer descriptors (rbd)
 * @ubd_dma: physical address of buffer of used receive buffer descriptors (rbd)
 * @read: Shared index to newest available Rx buffer
 * @write: Shared index to oldest written Rx packet
 * @free_count: Number of pre-allocated buffers in rx_free
 * @used_count: Number of RBDs handled to allocator to use for allocation
 * @write_actual:
 * @rx_free: list of RBDs with allocated RB ready for use
 * @rx_used: list of RBDs with no RB attached
 * @need_update: flag to indicate we need to update read/write index
 * @rb_stts: driver's pointer to receive buffer status
 * @rb_stts_dma: bus address of receive buffer status
 * @lock:
 * @queue: actual rx queue. Not used for multi-rx queue.
 *
 * NOTE:  rx_free and rx_used are used as a FIFO for iwl_rx_mem_buffers
 */
struct iwl_rxq {
	int id;
	void *bd;
	dma_addr_t bd_dma;
	__le32 *used_bd;
	dma_addr_t used_bd_dma;
	u32 read;
	u32 write;
	u32 free_count;
	u32 used_count;
	u32 write_actual;
	u32 queue_size;
	struct list_head rx_free;
	struct list_head rx_used;
	bool need_update;
	struct iwl_rb_status *rb_stts;
	dma_addr_t rb_stts_dma;
	spinlock_t lock;
	struct napi_struct napi;
	struct iwl_rx_mem_buffer *queue[RX_QUEUE_SIZE];
};

/**
 * struct iwl_rb_allocator - Rx allocator
 * @req_pending: number of requests the allcator had not processed yet
 * @req_ready: number of requests honored and ready for claiming
 * @rbd_allocated: RBDs with pages allocated and ready to be handled to
 *	the queue. This is a list of &struct iwl_rx_mem_buffer
 * @rbd_empty: RBDs with no page attached for allocator use. This is a list
 *	of &struct iwl_rx_mem_buffer
 * @lock: protects the rbd_allocated and rbd_empty lists
 * @alloc_wq: work queue for background calls
 * @rx_alloc: work struct for background calls
 */
struct iwl_rb_allocator {
	atomic_t req_pending;
	atomic_t req_ready;
	struct list_head rbd_allocated;
	struct list_head rbd_empty;
	spinlock_t lock;
	struct workqueue_struct *alloc_wq;
	struct work_struct rx_alloc;
};

struct iwl_dma_ptr {
	dma_addr_t dma;
	void *addr;
	size_t size;
};

/**
 * iwl_queue_inc_wrap - increment queue index, wrap back to beginning
 * @index -- current index
 */
static inline int iwl_queue_inc_wrap(int index)
{
	return ++index & (TFD_QUEUE_SIZE_MAX - 1);
}

/**
 * iwl_queue_dec_wrap - decrement queue index, wrap back to end
 * @index -- current index
 */
static inline int iwl_queue_dec_wrap(int index)
{
	return --index & (TFD_QUEUE_SIZE_MAX - 1);
}

struct iwl_cmd_meta {
	/* only for SYNC commands, iff the reply skb is wanted */
	struct iwl_host_cmd *source;
	u32 flags;
	u32 tbs;
};


#define TFD_TX_CMD_SLOTS 256
#define TFD_CMD_SLOTS 32

/*
 * The FH will write back to the first TB only, so we need to copy some data
 * into the buffer regardless of whether it should be mapped or not.
 * This indicates how big the first TB must be to include the scratch buffer
 * and the assigned PN.
 * Since PN location is 8 bytes at offset 12, it's 20 now.
 * If we make it bigger then allocations will be bigger and copy slower, so
 * that's probably not useful.
 */
#define IWL_FIRST_TB_SIZE	20
#define IWL_FIRST_TB_SIZE_ALIGN ALIGN(IWL_FIRST_TB_SIZE, 64)

struct iwl_pcie_txq_entry {
	struct iwl_device_cmd *cmd;
	struct sk_buff *skb;
	/* buffer to free after command completes */
	const void *free_buf;
	struct iwl_cmd_meta meta;
};

struct iwl_pcie_first_tb_buf {
	u8 buf[IWL_FIRST_TB_SIZE_ALIGN];
};

/**
 * struct iwl_txq - Tx Queue for DMA
 * @q: generic Rx/Tx queue descriptor
 * @tfds: transmit frame descriptors (DMA memory)
 * @first_tb_bufs: start of command headers, including scratch buffers, for
 *	the writeback -- this is DMA memory and an array holding one buffer
 *	for each command on the queue
 * @first_tb_dma: DMA address for the first_tb_bufs start
 * @entries: transmit entries (driver state)
 * @lock: queue lock
 * @stuck_timer: timer that fires if queue gets stuck
 * @trans_pcie: pointer back to transport (for timer)
 * @need_update: indicates need to update read/write index
 * @ampdu: true if this queue is an ampdu queue for an specific RA/TID
 * @wd_timeout: queue watchdog timeout (jiffies) - per queue
 * @frozen: tx stuck queue timer is frozen
 * @frozen_expiry_remainder: remember how long until the timer fires
 * @bc_tbl: byte count table of the queue (relevant only for gen2 transport)
 * @write_ptr: 1-st empty entry (index) host_w
 * @read_ptr: last used entry (index) host_r
 * @dma_addr:  physical addr for BD's
 * @n_window: safe queue window
 * @id: queue id
 * @low_mark: low watermark, resume queue if free space more than this
 * @high_mark: high watermark, stop queue if free space less than this
 *
 * A Tx queue consists of circular buffer of BDs (a.k.a. TFDs, transmit frame
 * descriptors) and required locking structures.
 *
 * Note the difference between TFD_QUEUE_SIZE_MAX and n_window: the hardware
 * always assumes 256 descriptors, so TFD_QUEUE_SIZE_MAX is always 256 (unless
 * there might be HW changes in the future). For the normal TX
 * queues, n_window, which is the size of the software queue data
 * is also 256; however, for the command queue, n_window is only
 * 32 since we don't need so many commands pending. Since the HW
 * still uses 256 BDs for DMA though, TFD_QUEUE_SIZE_MAX stays 256.
 * This means that we end up with the following:
 *  HW entries: | 0 | ... | N * 32 | ... | N * 32 + 31 | ... | 255 |
 *  SW entries:           | 0      | ... | 31          |
 * where N is a number between 0 and 7. This means that the SW
 * data is a window overlayed over the HW queue.
 */
struct iwl_txq {
	void *tfds;
	struct iwl_pcie_first_tb_buf *first_tb_bufs;
	dma_addr_t first_tb_dma;
	struct iwl_pcie_txq_entry *entries;
	spinlock_t lock;
	unsigned long frozen_expiry_remainder;
	struct timer_list stuck_timer;
	struct iwl_trans_pcie *trans_pcie;
	bool need_update;
	bool frozen;
	bool ampdu;
	int block;
	unsigned long wd_timeout;
	struct sk_buff_head overflow_q;
	struct iwl_dma_ptr bc_tbl;

	int write_ptr;
	int read_ptr;
	dma_addr_t dma_addr;
	int n_window;
	u32 id;
	int low_mark;
	int high_mark;
};

static inline dma_addr_t
iwl_pcie_get_first_tb_dma(struct iwl_txq *txq, int idx)
{
	return txq->first_tb_dma +
	       sizeof(struct iwl_pcie_first_tb_buf) * idx;
}

struct iwl_tso_hdr_page {
	struct page *page;
	u8 *pos;
};

/**
 * enum iwl_shared_irq_flags - level of sharing for irq
 * @IWL_SHARED_IRQ_NON_RX: interrupt vector serves non rx causes.
 * @IWL_SHARED_IRQ_FIRST_RSS: interrupt vector serves first RSS queue.
 */
enum iwl_shared_irq_flags {
	IWL_SHARED_IRQ_NON_RX		= BIT(0),
	IWL_SHARED_IRQ_FIRST_RSS	= BIT(1),
};

/**
 * struct iwl_dram_data
 * @physical: page phy pointer
 * @block: pointer to the allocated block/page
 * @size: size of the block/page
 */
struct iwl_dram_data {
	dma_addr_t physical;
	void *block;
	int size;
};

/**
 * struct iwl_self_init_dram - dram data used by self init process
 * @fw: lmac and umac dram data
 * @fw_cnt: total number of items in array
 * @paging: paging dram data
 * @paging_cnt: total number of items in array
 */
struct iwl_self_init_dram {
	struct iwl_dram_data *fw;
	int fw_cnt;
	struct iwl_dram_data *paging;
	int paging_cnt;
};

/**
 * struct iwl_trans_pcie - PCIe transport specific data
 * @rxq: all the RX queue data
 * @rx_pool: initial pool of iwl_rx_mem_buffer for all the queues
 * @global_table: table mapping received VID from hw to rxb
 * @rba: allocator for RX replenishing
 * @ctxt_info: context information for FW self init
 * @ctxt_info_dma_addr: dma addr of context information
 * @init_dram: DRAM data of firmware image (including paging).
 *	Context information addresses will be taken from here.
 *	This is driver's local copy for keeping track of size and
 *	count for allocating and freeing the memory.
 * @trans: pointer to the generic transport area
 * @scd_base_addr: scheduler sram base address in SRAM
 * @scd_bc_tbls: pointer to the byte count table of the scheduler
 * @kw: keep warm address
 * @pci_dev: basic pci-network driver stuff
 * @hw_base: pci hardware address support
 * @ucode_write_complete: indicates that the ucode has been copied.
 * @ucode_write_waitq: wait queue for uCode load
 * @cmd_queue - command queue number
 * @rx_buf_size: Rx buffer size
 * @bc_table_dword: true if the BC table expects DWORD (as opposed to bytes)
 * @scd_set_active: should the transport configure the SCD for HCMD queue
 * @sw_csum_tx: if true, then the transport will compute the csum of the TXed
 *	frame.
 * @rx_page_order: page order for receive buffer size
 * @reg_lock: protect hw register access
 * @mutex: to protect stop_device / start_fw / start_hw
 * @cmd_in_flight: true when we have a host command in flight
 * @fw_mon_phys: physical address of the buffer for the firmware monitor
 * @fw_mon_page: points to the first page of the buffer for the firmware monitor
 * @fw_mon_size: size of the buffer for the firmware monitor
 * @msix_entries: array of MSI-X entries
 * @msix_enabled: true if managed to enable MSI-X
 * @shared_vec_mask: the type of causes the shared vector handles
 *	(see iwl_shared_irq_flags).
 * @alloc_vecs: the number of interrupt vectors allocated by the OS
 * @def_irq: default irq for non rx causes
 * @fh_init_mask: initial unmasked fh causes
 * @hw_init_mask: initial unmasked hw causes
 * @fh_mask: current unmasked fh causes
 * @hw_mask: current unmasked hw causes
 */
struct iwl_trans_pcie {
	struct iwl_rxq *rxq;
	struct iwl_rx_mem_buffer rx_pool[RX_POOL_SIZE];
	struct iwl_rx_mem_buffer *global_table[RX_POOL_SIZE];
	struct iwl_rb_allocator rba;
	struct iwl_context_info *ctxt_info;
	dma_addr_t ctxt_info_dma_addr;
	struct iwl_self_init_dram init_dram;
	struct iwl_trans *trans;

	struct net_device napi_dev;

	struct __percpu iwl_tso_hdr_page *tso_hdr_page;

	/* INT ICT Table */
	__le32 *ict_tbl;
	dma_addr_t ict_tbl_dma;
	int ict_index;
	bool use_ict;
	bool is_down, opmode_down;
	bool debug_rfkill;
	struct isr_statistics isr_stats;

	spinlock_t irq_lock;
	struct mutex mutex;
	u32 inta_mask;
	u32 scd_base_addr;
	struct iwl_dma_ptr scd_bc_tbls;
	struct iwl_dma_ptr kw;

	struct iwl_txq *txq_memory;
	struct iwl_txq *txq[IWL_MAX_TVQM_QUEUES];
	unsigned long queue_used[BITS_TO_LONGS(IWL_MAX_TVQM_QUEUES)];
	unsigned long queue_stopped[BITS_TO_LONGS(IWL_MAX_TVQM_QUEUES)];

	/* PCI bus related data */
	struct pci_dev *pci_dev;
	void __iomem *hw_base;

	bool ucode_write_complete;
	wait_queue_head_t ucode_write_waitq;
	wait_queue_head_t wait_command_queue;
	wait_queue_head_t d0i3_waitq;

	u8 page_offs, dev_cmd_offs;

	u8 cmd_queue;
	u8 cmd_fifo;
	unsigned int cmd_q_wdg_timeout;
	u8 n_no_reclaim_cmds;
	u8 no_reclaim_cmds[MAX_NO_RECLAIM_CMDS];
	u8 max_tbs;
	u16 tfd_size;

	enum iwl_amsdu_size rx_buf_size;
	bool bc_table_dword;
	bool scd_set_active;
	bool sw_csum_tx;
	u32 rx_page_order;

	/*protect hw register */
	spinlock_t reg_lock;
	bool cmd_hold_nic_awake;
	bool ref_cmd_in_flight;

	dma_addr_t fw_mon_phys;
	struct page *fw_mon_page;
	u32 fw_mon_size;

	struct msix_entry msix_entries[IWL_MAX_RX_HW_QUEUES];
	bool msix_enabled;
	u8 shared_vec_mask;
	u32 alloc_vecs;
	u32 def_irq;
	u32 fh_init_mask;
	u32 hw_init_mask;
	u32 fh_mask;
	u32 hw_mask;
	cpumask_t affinity_mask[IWL_MAX_RX_HW_QUEUES];
};

static inline struct iwl_trans_pcie *
IWL_TRANS_GET_PCIE_TRANS(struct iwl_trans *trans)
{
	return (void *)trans->trans_specific;
}

static inline struct iwl_trans *
iwl_trans_pcie_get_trans(struct iwl_trans_pcie *trans_pcie)
{
	return container_of((void *)trans_pcie, struct iwl_trans,
			    trans_specific);
}

/*
 * Convention: trans API functions: iwl_trans_pcie_XXX
 *	Other functions: iwl_pcie_XXX
 */
struct iwl_trans *iwl_trans_pcie_alloc(struct pci_dev *pdev,
				       const struct pci_device_id *ent,
				       const struct iwl_cfg *cfg);
void iwl_trans_pcie_free(struct iwl_trans *trans);

/*****************************************************
* RX
******************************************************/
int iwl_pcie_rx_init(struct iwl_trans *trans);
int iwl_pcie_gen2_rx_init(struct iwl_trans *trans);
irqreturn_t iwl_pcie_msix_isr(int irq, void *data);
irqreturn_t iwl_pcie_irq_handler(int irq, void *dev_id);
irqreturn_t iwl_pcie_irq_msix_handler(int irq, void *dev_id);
irqreturn_t iwl_pcie_irq_rx_msix_handler(int irq, void *dev_id);
int iwl_pcie_rx_stop(struct iwl_trans *trans);
void iwl_pcie_rx_free(struct iwl_trans *trans);

/*****************************************************
* ICT - interrupt handling
******************************************************/
irqreturn_t iwl_pcie_isr(int irq, void *data);
int iwl_pcie_alloc_ict(struct iwl_trans *trans);
void iwl_pcie_free_ict(struct iwl_trans *trans);
void iwl_pcie_reset_ict(struct iwl_trans *trans);
void iwl_pcie_disable_ict(struct iwl_trans *trans);

/*****************************************************
* TX / HCMD
******************************************************/
int iwl_pcie_tx_init(struct iwl_trans *trans);
int iwl_pcie_gen2_tx_init(struct iwl_trans *trans);
void iwl_pcie_tx_start(struct iwl_trans *trans, u32 scd_base_addr);
int iwl_pcie_tx_stop(struct iwl_trans *trans);
void iwl_pcie_tx_free(struct iwl_trans *trans);
bool iwl_trans_pcie_txq_enable(struct iwl_trans *trans, int queue, u16 ssn,
			       const struct iwl_trans_txq_scd_cfg *cfg,
			       unsigned int wdg_timeout);
void iwl_trans_pcie_txq_disable(struct iwl_trans *trans, int queue,
				bool configure_scd);
void iwl_trans_pcie_txq_set_shared_mode(struct iwl_trans *trans, u32 txq_id,
					bool shared_mode);
void iwl_trans_pcie_log_scd_error(struct iwl_trans *trans,
				  struct iwl_txq *txq);
int iwl_trans_pcie_tx(struct iwl_trans *trans, struct sk_buff *skb,
		      struct iwl_device_cmd *dev_cmd, int txq_id);
void iwl_pcie_txq_check_wrptrs(struct iwl_trans *trans);
int iwl_trans_pcie_send_hcmd(struct iwl_trans *trans, struct iwl_host_cmd *cmd);
void iwl_pcie_hcmd_complete(struct iwl_trans *trans,
			    struct iwl_rx_cmd_buffer *rxb);
void iwl_trans_pcie_reclaim(struct iwl_trans *trans, int txq_id, int ssn,
			    struct sk_buff_head *skbs);
void iwl_trans_pcie_tx_reset(struct iwl_trans *trans);

static inline u16 iwl_pcie_tfd_tb_get_len(struct iwl_trans *trans, void *_tfd,
					  u8 idx)
{
	if (trans->cfg->use_tfh) {
		struct iwl_tfh_tfd *tfd = _tfd;
		struct iwl_tfh_tb *tb = &tfd->tbs[idx];

		return le16_to_cpu(tb->tb_len);
	} else {
		struct iwl_tfd *tfd = _tfd;
		struct iwl_tfd_tb *tb = &tfd->tbs[idx];

		return le16_to_cpu(tb->hi_n_len) >> 4;
	}
}

/*****************************************************
* Error handling
******************************************************/
void iwl_pcie_dump_csr(struct iwl_trans *trans);

/*****************************************************
* Helpers
******************************************************/
static inline void _iwl_disable_interrupts(struct iwl_trans *trans)
{
	struct iwl_trans_pcie *trans_pcie = IWL_TRANS_GET_PCIE_TRANS(trans);

	clear_bit(STATUS_INT_ENABLED, &trans->status);
	if (!trans_pcie->msix_enabled) {
		/* disable interrupts from uCode/NIC to host */
		iwl_write32(trans, CSR_INT_MASK, 0x00000000);

		/* acknowledge/clear/reset any interrupts still pending
		 * from uCode or flow handler (Rx/Tx DMA) */
		iwl_write32(trans, CSR_INT, 0xffffffff);
		iwl_write32(trans, CSR_FH_INT_STATUS, 0xffffffff);
	} else {
		/* disable all the interrupt we might use */
		iwl_write32(trans, CSR_MSIX_FH_INT_MASK_AD,
			    trans_pcie->fh_init_mask);
		iwl_write32(trans, CSR_MSIX_HW_INT_MASK_AD,
			    trans_pcie->hw_init_mask);
	}
	IWL_DEBUG_ISR(trans, "Disabled interrupts\n");
}

static inline void iwl_disable_interrupts(struct iwl_trans *trans)
{
	struct iwl_trans_pcie *trans_pcie = IWL_TRANS_GET_PCIE_TRANS(trans);

	spin_lock(&trans_pcie->irq_lock);
	_iwl_disable_interrupts(trans);
	spin_unlock(&trans_pcie->irq_lock);
}

static inline void _iwl_enable_interrupts(struct iwl_trans *trans)
{
	struct iwl_trans_pcie *trans_pcie = IWL_TRANS_GET_PCIE_TRANS(trans);

	IWL_DEBUG_ISR(trans, "Enabling interrupts\n");
	set_bit(STATUS_INT_ENABLED, &trans->status);
	if (!trans_pcie->msix_enabled) {
		trans_pcie->inta_mask = CSR_INI_SET_MASK;
		iwl_write32(trans, CSR_INT_MASK, trans_pcie->inta_mask);
	} else {
		/*
		 * fh/hw_mask keeps all the unmasked causes.
		 * Unlike msi, in msix cause is enabled when it is unset.
		 */
		trans_pcie->hw_mask = trans_pcie->hw_init_mask;
		trans_pcie->fh_mask = trans_pcie->fh_init_mask;
		iwl_write32(trans, CSR_MSIX_FH_INT_MASK_AD,
			    ~trans_pcie->fh_mask);
		iwl_write32(trans, CSR_MSIX_HW_INT_MASK_AD,
			    ~trans_pcie->hw_mask);
	}
}

static inline void iwl_enable_interrupts(struct iwl_trans *trans)
{
	struct iwl_trans_pcie *trans_pcie = IWL_TRANS_GET_PCIE_TRANS(trans);

	spin_lock(&trans_pcie->irq_lock);
	_iwl_enable_interrupts(trans);
	spin_unlock(&trans_pcie->irq_lock);
}
static inline void iwl_enable_hw_int_msk_msix(struct iwl_trans *trans, u32 msk)
{
	struct iwl_trans_pcie *trans_pcie = IWL_TRANS_GET_PCIE_TRANS(trans);

	iwl_write32(trans, CSR_MSIX_HW_INT_MASK_AD, ~msk);
	trans_pcie->hw_mask = msk;
}

static inline void iwl_enable_fh_int_msk_msix(struct iwl_trans *trans, u32 msk)
{
	struct iwl_trans_pcie *trans_pcie = IWL_TRANS_GET_PCIE_TRANS(trans);

	iwl_write32(trans, CSR_MSIX_FH_INT_MASK_AD, ~msk);
	trans_pcie->fh_mask = msk;
}

static inline void iwl_enable_fw_load_int(struct iwl_trans *trans)
{
	struct iwl_trans_pcie *trans_pcie = IWL_TRANS_GET_PCIE_TRANS(trans);

	IWL_DEBUG_ISR(trans, "Enabling FW load interrupt\n");
	if (!trans_pcie->msix_enabled) {
		trans_pcie->inta_mask = CSR_INT_BIT_FH_TX;
		iwl_write32(trans, CSR_INT_MASK, trans_pcie->inta_mask);
	} else {
		iwl_write32(trans, CSR_MSIX_HW_INT_MASK_AD,
			    trans_pcie->hw_init_mask);
		iwl_enable_fh_int_msk_msix(trans,
					   MSIX_FH_INT_CAUSES_D2S_CH0_NUM);
	}
}

static inline void iwl_pcie_sw_reset(struct iwl_trans *trans)
{
	/* Reset entire device - do controller reset (results in SHRD_HW_RST) */
	iwl_set_bit(trans, CSR_RESET, CSR_RESET_REG_FLAG_SW_RESET);
	usleep_range(5000, 6000);
}

<<<<<<< HEAD
=======
static inline u8 iwl_pcie_get_cmd_index(struct iwl_txq *q, u32 index)
{
	return index & (q->n_window - 1);
}

>>>>>>> bb176f67
static inline void *iwl_pcie_get_tfd(struct iwl_trans_pcie *trans_pcie,
				     struct iwl_txq *txq, int idx)
{
	return txq->tfds + trans_pcie->tfd_size * iwl_pcie_get_cmd_index(txq,
									 idx);
}

static inline void iwl_enable_rfkill_int(struct iwl_trans *trans)
{
	struct iwl_trans_pcie *trans_pcie = IWL_TRANS_GET_PCIE_TRANS(trans);

	IWL_DEBUG_ISR(trans, "Enabling rfkill interrupt\n");
	if (!trans_pcie->msix_enabled) {
		trans_pcie->inta_mask = CSR_INT_BIT_RF_KILL;
		iwl_write32(trans, CSR_INT_MASK, trans_pcie->inta_mask);
	} else {
		iwl_write32(trans, CSR_MSIX_FH_INT_MASK_AD,
			    trans_pcie->fh_init_mask);
		iwl_enable_hw_int_msk_msix(trans,
					   MSIX_HW_INT_CAUSES_REG_RF_KILL);
	}

	if (trans->cfg->device_family == IWL_DEVICE_FAMILY_9000) {
		/*
		 * On 9000-series devices this bit isn't enabled by default, so
		 * when we power down the device we need set the bit to allow it
		 * to wake up the PCI-E bus for RF-kill interrupts.
		 */
		iwl_set_bit(trans, CSR_GP_CNTRL,
			    CSR_GP_CNTRL_REG_FLAG_RFKILL_WAKE_L1A_EN);
	}
}

void iwl_pcie_handle_rfkill_irq(struct iwl_trans *trans);

static inline void iwl_wake_queue(struct iwl_trans *trans,
				  struct iwl_txq *txq)
{
	struct iwl_trans_pcie *trans_pcie = IWL_TRANS_GET_PCIE_TRANS(trans);

	if (test_and_clear_bit(txq->id, trans_pcie->queue_stopped)) {
		IWL_DEBUG_TX_QUEUES(trans, "Wake hwq %d\n", txq->id);
		iwl_op_mode_queue_not_full(trans->op_mode, txq->id);
	}
}

static inline void iwl_stop_queue(struct iwl_trans *trans,
				  struct iwl_txq *txq)
{
	struct iwl_trans_pcie *trans_pcie = IWL_TRANS_GET_PCIE_TRANS(trans);

	if (!test_and_set_bit(txq->id, trans_pcie->queue_stopped)) {
		iwl_op_mode_queue_full(trans->op_mode, txq->id);
		IWL_DEBUG_TX_QUEUES(trans, "Stop hwq %d\n", txq->id);
	} else
		IWL_DEBUG_TX_QUEUES(trans, "hwq %d already stopped\n",
				    txq->id);
}

static inline bool iwl_queue_used(const struct iwl_txq *q, int i)
{
	return q->write_ptr >= q->read_ptr ?
		(i >= q->read_ptr && i < q->write_ptr) :
		!(i < q->read_ptr && i >= q->write_ptr);
}

static inline bool iwl_is_rfkill_set(struct iwl_trans *trans)
{
	struct iwl_trans_pcie *trans_pcie = IWL_TRANS_GET_PCIE_TRANS(trans);

	lockdep_assert_held(&trans_pcie->mutex);

	if (trans_pcie->debug_rfkill)
		return true;

	return !(iwl_read32(trans, CSR_GP_CNTRL) &
		CSR_GP_CNTRL_REG_FLAG_HW_RF_KILL_SW);
}

static inline void __iwl_trans_pcie_set_bits_mask(struct iwl_trans *trans,
						  u32 reg, u32 mask, u32 value)
{
	u32 v;

#ifdef CONFIG_IWLWIFI_DEBUG
	WARN_ON_ONCE(value & ~mask);
#endif

	v = iwl_read32(trans, reg);
	v &= ~mask;
	v |= value;
	iwl_write32(trans, reg, v);
}

static inline void __iwl_trans_pcie_clear_bit(struct iwl_trans *trans,
					      u32 reg, u32 mask)
{
	__iwl_trans_pcie_set_bits_mask(trans, reg, mask, 0);
}

static inline void __iwl_trans_pcie_set_bit(struct iwl_trans *trans,
					    u32 reg, u32 mask)
{
	__iwl_trans_pcie_set_bits_mask(trans, reg, mask, mask);
}

void iwl_trans_pcie_rf_kill(struct iwl_trans *trans, bool state);

#ifdef CONFIG_IWLWIFI_DEBUGFS
int iwl_trans_pcie_dbgfs_register(struct iwl_trans *trans);
#else
static inline int iwl_trans_pcie_dbgfs_register(struct iwl_trans *trans)
{
	return 0;
}
#endif

int iwl_pci_fw_exit_d0i3(struct iwl_trans *trans);
int iwl_pci_fw_enter_d0i3(struct iwl_trans *trans);

void iwl_pcie_enable_rx_wake(struct iwl_trans *trans, bool enable);

void iwl_pcie_rx_allocator_work(struct work_struct *data);

/* common functions that are used by gen2 transport */
void iwl_pcie_apm_config(struct iwl_trans *trans);
int iwl_pcie_prepare_card_hw(struct iwl_trans *trans);
void iwl_pcie_synchronize_irqs(struct iwl_trans *trans);
<<<<<<< HEAD
bool iwl_trans_check_hw_rf_kill(struct iwl_trans *trans);
=======
bool iwl_pcie_check_hw_rf_kill(struct iwl_trans *trans);
>>>>>>> bb176f67
void iwl_trans_pcie_handle_stop_rfkill(struct iwl_trans *trans,
				       bool was_in_rfkill);
void iwl_pcie_txq_free_tfd(struct iwl_trans *trans, struct iwl_txq *txq);
int iwl_queue_space(const struct iwl_txq *q);
void iwl_pcie_apm_stop_master(struct iwl_trans *trans);
void iwl_pcie_conf_msix_hw(struct iwl_trans_pcie *trans_pcie);
int iwl_pcie_txq_init(struct iwl_trans *trans, struct iwl_txq *txq,
		      int slots_num, bool cmd_queue);
int iwl_pcie_txq_alloc(struct iwl_trans *trans,
		       struct iwl_txq *txq, int slots_num,  bool cmd_queue);
int iwl_pcie_alloc_dma_ptr(struct iwl_trans *trans,
			   struct iwl_dma_ptr *ptr, size_t size);
void iwl_pcie_free_dma_ptr(struct iwl_trans *trans, struct iwl_dma_ptr *ptr);
void iwl_pcie_apply_destination(struct iwl_trans *trans);
<<<<<<< HEAD
=======
void iwl_pcie_free_tso_page(struct iwl_trans_pcie *trans_pcie,
			    struct sk_buff *skb);
>>>>>>> bb176f67
#ifdef CONFIG_INET
struct iwl_tso_hdr_page *get_page_hdr(struct iwl_trans *trans, size_t len);
#endif

/* transport gen 2 exported functions */
int iwl_trans_pcie_gen2_start_fw(struct iwl_trans *trans,
				 const struct fw_img *fw, bool run_in_rfkill);
void iwl_trans_pcie_gen2_fw_alive(struct iwl_trans *trans, u32 scd_addr);
int iwl_trans_pcie_dyn_txq_alloc(struct iwl_trans *trans,
				 struct iwl_tx_queue_cfg_cmd *cmd,
				 int cmd_id,
				 unsigned int timeout);
void iwl_trans_pcie_dyn_txq_free(struct iwl_trans *trans, int queue);
int iwl_trans_pcie_gen2_tx(struct iwl_trans *trans, struct sk_buff *skb,
			   struct iwl_device_cmd *dev_cmd, int txq_id);
int iwl_trans_pcie_gen2_send_hcmd(struct iwl_trans *trans,
				  struct iwl_host_cmd *cmd);
void iwl_trans_pcie_gen2_stop_device(struct iwl_trans *trans,
				     bool low_power);
void _iwl_trans_pcie_gen2_stop_device(struct iwl_trans *trans, bool low_power);
void iwl_pcie_gen2_txq_unmap(struct iwl_trans *trans, int txq_id);
void iwl_pcie_gen2_tx_free(struct iwl_trans *trans);
void iwl_pcie_gen2_tx_stop(struct iwl_trans *trans);
#endif /* __iwl_trans_int_pcie_h__ */<|MERGE_RESOLUTION|>--- conflicted
+++ resolved
@@ -661,14 +661,11 @@
 	usleep_range(5000, 6000);
 }
 
-<<<<<<< HEAD
-=======
 static inline u8 iwl_pcie_get_cmd_index(struct iwl_txq *q, u32 index)
 {
 	return index & (q->n_window - 1);
 }
 
->>>>>>> bb176f67
 static inline void *iwl_pcie_get_tfd(struct iwl_trans_pcie *trans_pcie,
 				     struct iwl_txq *txq, int idx)
 {
@@ -797,11 +794,7 @@
 void iwl_pcie_apm_config(struct iwl_trans *trans);
 int iwl_pcie_prepare_card_hw(struct iwl_trans *trans);
 void iwl_pcie_synchronize_irqs(struct iwl_trans *trans);
-<<<<<<< HEAD
-bool iwl_trans_check_hw_rf_kill(struct iwl_trans *trans);
-=======
 bool iwl_pcie_check_hw_rf_kill(struct iwl_trans *trans);
->>>>>>> bb176f67
 void iwl_trans_pcie_handle_stop_rfkill(struct iwl_trans *trans,
 				       bool was_in_rfkill);
 void iwl_pcie_txq_free_tfd(struct iwl_trans *trans, struct iwl_txq *txq);
@@ -816,11 +809,8 @@
 			   struct iwl_dma_ptr *ptr, size_t size);
 void iwl_pcie_free_dma_ptr(struct iwl_trans *trans, struct iwl_dma_ptr *ptr);
 void iwl_pcie_apply_destination(struct iwl_trans *trans);
-<<<<<<< HEAD
-=======
 void iwl_pcie_free_tso_page(struct iwl_trans_pcie *trans_pcie,
 			    struct sk_buff *skb);
->>>>>>> bb176f67
 #ifdef CONFIG_INET
 struct iwl_tso_hdr_page *get_page_hdr(struct iwl_trans *trans, size_t len);
 #endif
